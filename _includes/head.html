--- conflicted
+++ resolved
@@ -1,50 +1,3 @@
-<<<<<<< HEAD
-<!DOCTYPE html>
-<!--[if lt IE 7]><html class="no-js lt-ie9 lt-ie8 lt-ie7"><![endif]-->
-<!--[if IE 7]><html class="no-js lt-ie9 lt-ie8" <![endif]-->
-<!--[if IE 8]><html class="no-js lt-ie9" <![endif]-->
-<!--[if gt IE 8]><!--> <html class="no-js"> <!--<![endif]-->
-    <head>
-        <meta charset="utf-8">
-        <meta http-equiv="X-UA-Compatible" content="IE=edge,chrome=1">
-        <meta name="viewport" content="width=device-width, initial-scale=1">
-        <meta name="description" content="">
-        <title>{{ page.title }}</title>
-
-        <!-- Favicon -->
-        <link rel="icon" type="image/x-icon" href="{{ site.url }}/assets/img/favicon.ico" />
-
-        <!-- Come and get me RSS readers -->
-        <link rel="alternate" type="application/rss+xml" title="{{ site.name }}" href="{{ site.url }}/feed.xml">
-        
-        <!-- Stylesheet -->
-        <link rel="stylesheet" href="{{ site.url }}/assets/css/style.css">
-        <!--[if IE 8]><link rel="stylesheet" href="{{ site.url }}/assets/css/ie.css"><![endif]-->
-
-        <!-- Modernizr -->
-        <script src="{{ site.url }}/assets/js/modernizr.custom.15390.js" type="text/javascript"></script>
-    </head>
- 
-    <body>
-        <div class="header">
-            <div class="container">
-                <h1 class="logo"><a href="{{ site.url }}">{{ site.name }}</a></h1>
-                <nav class="nav-collapse">
-                    <ul class="noList">
-                    {% for link in site.navigation %}{% assign current = nil %}{% if page.url contains link.url %}{% assign current = 'current' %}{% endif %}
-                        <li class="element {% if forloop.first %}first{% endif %} {{ current }} {% if forloop.last %}last{% endif %}">
-                            <a href="{{ site.url }}{{ link.url }}">{{ link.title }}</a>
-                        </li> 
-                    {% endfor %}
-                        <li> <a href="https://github.com/brianmaierjr/long-haul" target="_blank">GitHub</a></li>
-                        <li><a href="https://github.com/brianmaierjr/long-haul/archive/master.zip">Download Theme</a></li>
-                    </ul>
-                </nav>
-            </div>
-        </div><!-- end .header -->
-        
-            
-=======
 <head>
     <meta charset="utf-8">
     <meta http-equiv="X-UA-Compatible" content="IE=edge,chrome=1">
@@ -67,5 +20,4 @@
     <script src="{{ "/assets/js/modernizr.custom.15390.js" | prepend: site.baseurl }}" type="text/javascript"></script>
 
     {% if site.google_analytics %} {% include google_analytics.html %} {% endif %}
-</head>
->>>>>>> e9bda228
+</head>