--- conflicted
+++ resolved
@@ -6,13 +6,6 @@
 
 {% include head.html %}
 
-<<<<<<< HEAD
-	<div class="content">
-		<div class="container">
-			{{ content }}
-		</div>
-	</div><!-- end .content -->
-=======
 <body>
 
    {% include header.html %}
@@ -27,6 +20,5 @@
    {% include scripts.html %}
 
 </body>
->>>>>>> e9bda228
 
 </html>