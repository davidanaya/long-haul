--- conflicted
+++ resolved
@@ -1,24 +1,13 @@
-<<<<<<< HEAD
-name: Long Haul
-description: Long Form Jekyll theme built with SASS / COMPASS / SUSY
-
-url: http://brianmaierjr.github.com/long-haul
-=======
 title: Long Haul
 description: Long Form Jekyll theme built with SASS / COMPASS / SUSY
 
 url: http://brianmaierjr.github.com/long-haul
 baseurl: ""
->>>>>>> e9bda228
 paginate_path: "blog/page:num/"
 permalink: blog/:title/
 
 markdown: redcarpet
-<<<<<<< HEAD
-pygments: true
-=======
 highlighter: pygments
->>>>>>> e9bda228
 paginate: 5
 
 navigation:
@@ -27,9 +16,6 @@
  - title: About
    url: /about
  - title: Contact
-<<<<<<< HEAD
-   url: /contact
-=======
    url: /contact
 
 social:
@@ -38,5 +24,4 @@
    facebook: brianmaierjr
    email: brimaidesigns@gmail.com
 
-google_analytics: "UA-58263416-1"
->>>>>>> e9bda228
+google_analytics: "UA-58263416-1"